import type * as webpack from 'webpack';
import * as path from 'path';
import * as loaderUtils from 'loader-utils';
import * as fs from 'fs';
import { AddWorkerEntryPointPlugin } from './plugins/AddWorkerEntryPointPlugin';
import { languagesArr, EditorLanguage } from './languages';
import { featuresArr, EditorFeature, NegatedEditorFeature } from './features';
import { IFeatureDefinition } from './types';

const INCLUDE_LOADER_PATH = require.resolve('./loaders/include');

const EDITOR_MODULE: IFeatureDefinition = {
  label: 'editorWorkerService',
  entry: undefined,
  worker: {
    id: 'vs/editor/editor',
    entry: 'vs/editor/editor.worker'
  },
};

const languagesById: { [language: string]: IFeatureDefinition; } = {};
languagesArr.forEach(language => languagesById[language.label] = language);

const featuresById: { [feature: string]: IFeatureDefinition; } = {};
featuresArr.forEach(feature => featuresById[feature.label] = feature);

/**
 * Return a resolved path for a given Monaco file.
 */
function resolveMonacoPath(filePath: string): string {
  try {
    return require.resolve(path.join('monaco-editor/esm', filePath));
  } catch(err) {
    try {
      return require.resolve(path.join(process.cwd(), 'node_modules/monaco-editor/esm', filePath));
    } catch(err){
      return require.resolve(filePath);
    }
  }
}

/**
 * Return the interpolated final filename for a worker, respecting the file name template.
 */
function getWorkerFilename(filename: string, entry: string): string {
  return loaderUtils.interpolateName(<any>{ resourcePath: entry }, filename, {
    content: fs.readFileSync(resolveMonacoPath(entry))
  });
}

function getFeaturesIds(userFeatures: string[]): string[] {
  function notContainedIn(arr: string[]) {
    return (element: string) => arr.indexOf(element) === -1;
  }

  let featuresIds: string[];

  if (userFeatures.length) {
    const excludedFeatures = userFeatures.filter(f => f[0] === '!').map(f => f.slice(1));
    if (excludedFeatures.length) {
      featuresIds = Object.keys(featuresById).filter(notContainedIn(excludedFeatures))
    } else {
      featuresIds = userFeatures;
    }
  } else {
    featuresIds = Object.keys(featuresById);
  }

  return featuresIds;
}

interface IMonacoEditorWebpackPluginOpts {
  /**
   * Include only a subset of the languages supported.
   */
  languages?: EditorLanguage[];

  /**
   * Custom languages (outside of the ones shipped with the `monaco-editor`).
   */
  customLanguages?: IFeatureDefinition[];

  /**
   * Include only a subset of the editor features.
   * Use e.g. '!contextmenu' to exclude a certain feature.
   */
  features?: (EditorFeature | NegatedEditorFeature)[];

  /**
   * Specify a filename template to use for generated files.
   * Use e.g. '[name].worker.[contenthash].js' to include content-based hashes.
   */
  filename?: string;

  /**
   * Override the public path from which files generated by this plugin will be served.
   * This wins out over Webpack's dynamic runtime path and can be useful to avoid attempting to load workers cross-
   * origin when using a CDN for other static resources.
   * Use e.g. '/' if you want to load your resources from the current origin.
   */
  publicPath?: string;

  /**
   * Specify whether the editor API should be exposed through a global `monaco` object or not. This
   * option is applicable to `0.22.0` and newer version of `monaco-editor`. Since `0.22.0`, the ESM
   * version of the monaco editor does no longer define a global `monaco` object unless
   * `global.MonacoEnvironment = { globalAPI: true }` is set ([change
   * log](https://github.com/microsoft/monaco-editor/blob/main/CHANGELOG.md#0220-29012021)).
   */
  globalAPI?: boolean;
}

interface IInternalMonacoEditorWebpackPluginOpts {
  languages: IFeatureDefinition[];
  features: IFeatureDefinition[];
  filename: string;
  publicPath: string;
  globalAPI: boolean;
}

class MonacoEditorWebpackPlugin implements webpack.WebpackPluginInstance {

  private readonly options: IInternalMonacoEditorWebpackPluginOpts;

  constructor(options: IMonacoEditorWebpackPluginOpts = {}) {
    const languages = options.languages || Object.keys(languagesById);
    const customLanguages = options.customLanguages || [];
    const features = getFeaturesIds(options.features || []);
    this.options = {
      languages: coalesce(languages.map(id => languagesById[id])).concat(customLanguages),
      features: coalesce(features.map(id => featuresById[id])),
      filename: options.filename || "[name].worker.js",
      publicPath: options.publicPath || '',
      globalAPI: options.globalAPI || false,
    };
  }

  apply(compiler: webpack.Compiler): void {
    const { languages, features, filename, publicPath, globalAPI } = this.options;
    const compilationPublicPath = getCompilationPublicPath(compiler);
    const modules = [EDITOR_MODULE].concat(languages).concat(features);
    const workers: ILabeledWorkerDefinition[] = [];
    modules.forEach((module) => {
      if (module.worker) {
        workers.push({
          label: module.label,
          id: module.worker.id,
          entry: module.worker.entry
        });
      }
    });
<<<<<<< HEAD
    const rules = createLoaderRules(languages, features, workers, filename, publicPath, compilationPublicPath);
    const plugins = createPlugins(compiler, workers, filename);
=======
    const rules = createLoaderRules(languages, features, workers, filename, publicPath, compilationPublicPath, globalAPI);
    const plugins = createPlugins(workers, filename);
>>>>>>> a4f5b524
    addCompilerRules(compiler, rules);
    addCompilerPlugins(compiler, plugins);
  }
}

interface ILabeledWorkerDefinition {
  label: string;
  id: string;
  entry: string;
}

function addCompilerRules(compiler: webpack.Compiler, rules: webpack.RuleSetRule[]): void {
  const compilerOptions = compiler.options;
  if (!compilerOptions.module) {
    compilerOptions.module = <any>{ rules: rules };
  } else {
    const moduleOptions = compilerOptions.module;
    moduleOptions.rules = (moduleOptions.rules || []).concat(rules);
  }
}

function addCompilerPlugins(compiler: webpack.Compiler, plugins: webpack.WebpackPluginInstance[]) {
  plugins.forEach((plugin) => plugin.apply(compiler));
}

function getCompilationPublicPath(compiler: webpack.Compiler): string {
  if (compiler.options.output && compiler.options.output.publicPath) {
    if (typeof compiler.options.output.publicPath === 'string') {
      return compiler.options.output.publicPath;
    } else {
      console.warn(`Cannot handle options.publicPath (expected a string)`);
    }
  }
  return '';
}

function createLoaderRules(languages: IFeatureDefinition[], features: IFeatureDefinition[], workers: ILabeledWorkerDefinition[], filename: string, pluginPublicPath: string, compilationPublicPath: string, globalAPI: boolean): webpack.RuleSetRule[] {
  if (!languages.length && !features.length) {
    return [];
  }
  const languagePaths = flatArr(coalesce(languages.map(language => language.entry)));
  const featurePaths = flatArr(coalesce(features.map(feature => feature.entry)));
  const workerPaths = fromPairs(workers.map(({ label, entry }) => [label, getWorkerFilename(filename, entry)]));
  if (workerPaths['typescript']) {
    // javascript shares the same worker
    workerPaths['javascript'] = workerPaths['typescript'];
  }
  if (workerPaths['css']) {
    // scss and less share the same worker
    workerPaths['less'] = workerPaths['css'];
    workerPaths['scss'] = workerPaths['css'];
  }

  if (workerPaths['html']) {
    // handlebars, razor and html share the same worker
    workerPaths['handlebars'] = workerPaths['html'];
    workerPaths['razor'] = workerPaths['html'];
  }

  // Determine the public path from which to load worker JS files. In order of precedence:
  // 1. Plugin-specific public path.
  // 2. Dynamic runtime public path.
  // 3. Compilation public path.
  const pathPrefix = Boolean(pluginPublicPath)
    ? JSON.stringify(pluginPublicPath)
    : `typeof __webpack_public_path__ === 'string' ` +
    `? __webpack_public_path__ ` +
    `: ${JSON.stringify(compilationPublicPath)}`

  const globals = {
    'MonacoEnvironment': `(function (paths) {
      function stripTrailingSlash(str) {
        return str.replace(/\\/$/, '');
      }
      return {
        globalAPI: ${globalAPI},
        getWorkerUrl: function (moduleId, label) {
          var pathPrefix = ${pathPrefix};
          var result = (pathPrefix ? stripTrailingSlash(pathPrefix) + '/' : '') + paths[label];
          if (/^((http:)|(https:)|(file:)|(\\/\\/))/.test(result)) {
            var currentUrl = String(window.location);
            var currentOrigin = currentUrl.substr(0, currentUrl.length - window.location.hash.length - window.location.search.length - window.location.pathname.length);
            if (result.substring(0, currentOrigin.length) !== currentOrigin) {
              var js = '/*' + label + '*/importScripts("' + result + '");';
              var blob = new Blob([js], { type: 'application/javascript' });
              return URL.createObjectURL(blob);
            }
          }
          return result;
        }
      };
    })(${JSON.stringify(workerPaths, null, 2)})`,
  };
  return [
    {
      test: /monaco-editor[/\\]esm[/\\]vs[/\\]editor[/\\]editor.(api|main).js/,
      use: [{
        loader: INCLUDE_LOADER_PATH,
        options: {
          globals,
          pre: featurePaths.map((importPath) => resolveMonacoPath(importPath)),
          post: languagePaths.map((importPath) => resolveMonacoPath(importPath)),
        },
      }],
    },
  ];
}

function createPlugins(compiler: webpack.Compiler, workers: ILabeledWorkerDefinition[], filename: string): AddWorkerEntryPointPlugin[] {
  const webpack = compiler.webpack ?? require('webpack');

  return (
    (<AddWorkerEntryPointPlugin[]>[])
      .concat(workers.map(({ id, entry }) =>
        new AddWorkerEntryPointPlugin({
          id,
          entry: resolveMonacoPath(entry),
          filename: getWorkerFilename(filename, entry),
          plugins: [
            new webpack.optimize.LimitChunkCountPlugin({ maxChunks: 1 }),
          ],
        })
      ))
  );
}

function flatArr<T>(items: (T | T[])[]): T[] {
  return items.reduce((acc: T[], item: T | T[]) => {
    if (Array.isArray(item)) {
      return (<T[]>[]).concat(acc).concat(item);
    }
    return (<T[]>[]).concat(acc).concat([item]);
  }, <T[]>[]);
}

function fromPairs<T>(values: [string, T][]): { [key: string]: T; } {
  return values.reduce((acc, [key, value]) => Object.assign(acc, { [key]: value }), <{ [key: string]: T; }>{});
}

function coalesce<T>(array: ReadonlyArray<T | undefined | null>): T[] {
  return <T[]>array.filter(Boolean);
}

export = MonacoEditorWebpackPlugin;<|MERGE_RESOLUTION|>--- conflicted
+++ resolved
@@ -149,13 +149,8 @@
         });
       }
     });
-<<<<<<< HEAD
-    const rules = createLoaderRules(languages, features, workers, filename, publicPath, compilationPublicPath);
+    const rules = createLoaderRules(languages, features, workers, filename, publicPath, compilationPublicPath, globalAPI);
     const plugins = createPlugins(compiler, workers, filename);
-=======
-    const rules = createLoaderRules(languages, features, workers, filename, publicPath, compilationPublicPath, globalAPI);
-    const plugins = createPlugins(workers, filename);
->>>>>>> a4f5b524
     addCompilerRules(compiler, rules);
     addCompilerPlugins(compiler, plugins);
   }
